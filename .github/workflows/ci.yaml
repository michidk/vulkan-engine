--- conflicted
+++ resolved
@@ -1,15 +1,6 @@
 name: Continuous Integration
 
-<<<<<<< HEAD
-
-on:
-  push:
-    branches: [ main, dev ]
-  pull_request:
-    branches: [ main, dev ]
-=======
 on: [push, pull_request]
->>>>>>> a6ee9992
 
 jobs:
   check:
