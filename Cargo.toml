[package]
name = "vulkan_engine"
version = "0.1.0"
authors = ["Michael Lohr <michael@lohr-ffb.de>", "Shemnei <Shemnei@users.noreply.github.com>"]
edition = "2018"

[lib]
name = "vulkan_engine"
<<<<<<< HEAD
=======

[workspace]
members = [
    "math",
]
>>>>>>> 4f36ea70

[dependencies]
ash = "0.31.0"
ash-window = "0.5.0"
env_logger = "0.8.2"
log = "0.4.14"
thiserror = "1.0.23"
vk-mem = { git = "https://github.com/matthewjberger/vk-mem-rs", version = "0.2.3" }
vk-shader-macros = "0.2.6"
winit = "0.24.0"
math = { path = "math" }<|MERGE_RESOLUTION|>--- conflicted
+++ resolved
@@ -6,14 +6,6 @@
 
 [lib]
 name = "vulkan_engine"
-<<<<<<< HEAD
-=======
-
-[workspace]
-members = [
-    "math",
-]
->>>>>>> 4f36ea70
 
 [dependencies]
 ash = "0.31.0"
