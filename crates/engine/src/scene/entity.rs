use std::cell::{RefCell, Cell};
use std::fmt::Debug;
use std::rc::{Rc, Weak};

use gfx_maths::Mat4;

use super::component::Component;
use super::Scene;

#[derive(Debug)]
pub struct Entity {
    self_weak: Weak<Self>,
    parent: Weak<Entity>,
    pub name: String,
    transform: Mat4,
<<<<<<< HEAD
    pub children: RefCell<Vec<Rc<Entity>>>,
    pub components: RefCell<Vec<Rc<dyn Component>>>,
    scene: RefCell<Weak<Scene>>,
    pub attached: Cell<bool>,
}

impl Entity {
    pub fn new(parent: Weak<Entity>, name: String) -> Rc<Entity> {
=======
    pub children: RefCell<Vec<Rc<RefCell<Entity>>>>,
    pub components: RefCell<Vec<Rc<RefCell<dyn Component>>>>,
    scene: Option<Rc<RefCell<Scene>>>,
    pub attached: bool, // TODO: also check if the enitity was loaded before
}

impl Entity {
    pub fn new(parent: Rc<RefCell<Entity>>, name: String) -> Rc<RefCell<Entity>> {
        // println!("Created entity: {}", name);
>>>>>>> 0a8b9e3d
        Rc::new_cyclic(|self_weak| {
            Entity {
                self_weak: self_weak.clone(),
                parent,
                name: name.to_string(),
                transform: Mat4::identity(),
                children: RefCell::new(Vec::new()),
                components: RefCell::new(Vec::new()),
                scene: RefCell::new(Weak::new()),
                attached: false.into(),
            }
        })
    }

<<<<<<< HEAD
    pub(crate) fn new_root() -> Rc<Entity> {
=======
    pub(crate) fn new_root() -> Rc<RefCell<Entity>> {
        // println!("Created root entity");
>>>>>>> 0a8b9e3d
        Rc::new_cyclic(|self_weak| {
            Entity {
                self_weak: self_weak.clone(),
                parent: Weak::new(),
                name: "Scene Root".to_string(),
                transform: Mat4::identity(),
                children: RefCell::new(Vec::new()),
                components: RefCell::new(Vec::new()),
                scene: RefCell::new(Weak::new()),
                attached: false.into(),
            }
        })
    }

    pub fn load(&self) {
        // println!("Loading Entity: {}", self.name);
        self.components.borrow().iter().for_each(|component| {
            component.load();
        });
        self.children.borrow().iter().for_each(|child| {
            child.load();
        });
    }

    pub fn is_root(&self) -> bool {
        !self.parent.upgrade().is_some()
    }

    pub fn add_child(&self, child: Rc<Entity>) {
        self.children.borrow_mut().push(Rc::clone(&child));

        child.attach(Weak::clone(&self.scene.borrow()));
        // println!("attach child by add_child");
    }

    pub fn add_component(&self, component: Rc<dyn Component>) {
        self.components.borrow_mut().push(Rc::clone(&component));

        component.attach(Weak::clone(&self.scene.borrow()), Weak::clone(&self.self_weak));
        // println!("attach comp by add_component");
    }

    pub fn attach(&self, scene: Weak<Scene>) {
        if self.attached.get() {
            return;
        }

        for comp in &*self.components.borrow() {
            comp.attach(Weak::clone(&scene), Weak::clone(&self.self_weak));
        }
        for child in &*self.children.borrow() {
            child.attach(Weak::clone(&scene));
        }

<<<<<<< HEAD
        *self.scene.borrow_mut() = scene;
        self.attached.set(true);
=======
        self.scene = Some(scene);
        self.attached = true;
        // println!("attach by attach()");
>>>>>>> 0a8b9e3d
    }
}<|MERGE_RESOLUTION|>--- conflicted
+++ resolved
@@ -13,7 +13,6 @@
     parent: Weak<Entity>,
     pub name: String,
     transform: Mat4,
-<<<<<<< HEAD
     pub children: RefCell<Vec<Rc<Entity>>>,
     pub components: RefCell<Vec<Rc<dyn Component>>>,
     scene: RefCell<Weak<Scene>>,
@@ -22,17 +21,6 @@
 
 impl Entity {
     pub fn new(parent: Weak<Entity>, name: String) -> Rc<Entity> {
-=======
-    pub children: RefCell<Vec<Rc<RefCell<Entity>>>>,
-    pub components: RefCell<Vec<Rc<RefCell<dyn Component>>>>,
-    scene: Option<Rc<RefCell<Scene>>>,
-    pub attached: bool, // TODO: also check if the enitity was loaded before
-}
-
-impl Entity {
-    pub fn new(parent: Rc<RefCell<Entity>>, name: String) -> Rc<RefCell<Entity>> {
-        // println!("Created entity: {}", name);
->>>>>>> 0a8b9e3d
         Rc::new_cyclic(|self_weak| {
             Entity {
                 self_weak: self_weak.clone(),
@@ -47,12 +35,7 @@
         })
     }
 
-<<<<<<< HEAD
     pub(crate) fn new_root() -> Rc<Entity> {
-=======
-    pub(crate) fn new_root() -> Rc<RefCell<Entity>> {
-        // println!("Created root entity");
->>>>>>> 0a8b9e3d
         Rc::new_cyclic(|self_weak| {
             Entity {
                 self_weak: self_weak.clone(),
@@ -107,13 +90,7 @@
             child.attach(Weak::clone(&scene));
         }
 
-<<<<<<< HEAD
         *self.scene.borrow_mut() = scene;
         self.attached.set(true);
-=======
-        self.scene = Some(scene);
-        self.attached = true;
-        // println!("attach by attach()");
->>>>>>> 0a8b9e3d
     }
 }