/// A minimal example that just initializes the engine but does not display anything
use std::process::exit;

use crystal::prelude::*;
use log::error;
use ve_format::mesh::{Face, MeshData, Submesh, Vertex};
use vulkan_engine::{
    core::{
        camera::Camera,
<<<<<<< HEAD
        material::MaterialPipeline,
=======
        engine::{self, Engine, EngineInit},
        window::{self, Dimensions},
    },
    scene::{
        material::{MaterialData, MaterialPipeline},
>>>>>>> 5f6f398c
        model::{mesh::Mesh, Model},
        transform::Transform,
    },
    vulkan::lighting_pipeline::LightingPipeline,
};

fn main() {
    // setting up logger
    env_logger::Builder::from_env(env_logger::Env::default().default_filter_or("trace")).init();

    // initialize engine
    let engine_info = engine::EngineInfo {
        window_info: window::InitialWindowInfo {
            initial_dimensions: Dimensions {
                width: 1920,
                height: 1080,
            },
            title: "Vulkan Minimal Example",
        },
        app_name: "Vulkan Minimal Example",
    };

    // setup camera
    let camera = Camera::builder()
        //.fovy(30.0.deg())
        .position(Vec3::new(0.0, 0.0, -5.0))
        .aspect(
            engine_info.window_info.initial_dimensions.width as f32
                / engine_info.window_info.initial_dimensions.height as f32,
        )
        .build();

    // setup engine
    let engine_engine = EngineInit::new(engine_info, camera);

    // start engine
    match engine_engine {
        Ok(mut engine_engine) => {
            setup(&mut engine_engine.engine);
            engine_engine.start();
        }
        Err(err) => {
            error!("{}", err);
            exit(1);
        }
    }
}

fn setup(engine: &mut Engine) {
    let scene = &mut engine.scene;

    let lighting_pipeline = LightingPipeline::new(
        None,
        None,
        Some("deferred_unlit"),
        engine.vulkan_manager.pipeline_layout_resolve_pass,
        engine.vulkan_manager.renderpass,
        engine.vulkan_manager.device.clone(),
        1,
    )
    .unwrap();
    engine
        .vulkan_manager
        .register_lighting_pipeline(lighting_pipeline.clone());

    let pipeline = MaterialPipeline::new(
        engine.vulkan_manager.device.clone(),
        (*engine.vulkan_manager.allocator).clone(),
        "vertex_unlit",
        engine.vulkan_manager.desc_layout_frame_data,
        engine.vulkan_manager.renderpass,
        lighting_pipeline.as_ref(),
    )
    .unwrap();
    let material0 = pipeline.create_material().unwrap();

    // create triangle
    let mesh_data = MeshData {
        vertices: vec![
            Vertex {
                position: Vec3::new(-1.0, -1.0, 0.0),
                color: Vec3::new(1.0, 0.0, 0.0),
                normal: Vec3::new(0.0, 0.0, -1.0),
                uv: Vec2::new(0.0, 0.0),
            },
            Vertex {
                position: Vec3::new(1.0, -1.0, 0.0),
                color: Vec3::new(0.0, 1.0, 0.0),
                normal: Vec3::new(0.0, 0.0, -1.0),
                uv: Vec2::new(0.0, 0.0),
            },
            Vertex {
                position: Vec3::new(0.0, 1.0, 0.0),
                color: Vec3::new(0.0, 0.0, 1.0),
                normal: Vec3::new(0.0, 0.0, -1.0),
                uv: Vec2::new(0.0, 0.0),
            },
        ],
        submeshes: vec![Submesh {
            faces: vec![Face { indices: [0, 1, 2] }],
        }],
    };

    let mesh = Mesh::bake(
        mesh_data,
        (*engine.vulkan_manager.allocator).clone(),
        &mut engine.vulkan_manager.uploader,
    )
    .unwrap();

    scene.add(Model {
        material: material0,
        mesh,
        transform: Transform {
            position: Vec3::new(0.0, 0.0, 5.0),
            rotation: Quaternion::new(0.0, 0.0, 0.0, 1.0),
            scale: Vec3::new(1.0, 1.0, 1.0),
        },
    });
}<|MERGE_RESOLUTION|>--- conflicted
+++ resolved
@@ -7,15 +7,12 @@
 use vulkan_engine::{
     core::{
         camera::Camera,
-<<<<<<< HEAD
         material::MaterialPipeline,
-=======
         engine::{self, Engine, EngineInit},
         window::{self, Dimensions},
     },
     scene::{
         material::{MaterialData, MaterialPipeline},
->>>>>>> 5f6f398c
         model::{mesh::Mesh, Model},
         transform::Transform,
     },
