/// A minimal example that just initializes the engine but does not display anything
use std::process::exit;

use crystal::prelude::*;
use log::error;
use ve_format::mesh::{Face, MeshData, Submesh, Vertex};
use vulkan_engine::{
    core::window::{self, Dimensions},
    engine::{self, Engine, EngineInit},
    scene::{
        camera::Camera,
<<<<<<< HEAD
        material::{MaterialData, MaterialPipeline},
=======
        light::DirectionalLight,
        material::{MaterialBinding, MaterialBindingFragment, MaterialData, MaterialPipeline},
>>>>>>> 06d076a9
        model::{mesh::Mesh, Model},
        transform::Transform,
    },
    vulkan::lighting_pipeline::LightingPipeline,
};

#[derive(MaterialData)]
struct VertexMaterialData {}

fn main() {
    // setting up logger
    env_logger::Builder::from_env(env_logger::Env::default().default_filter_or("trace")).init();

    // initialize engine
    let engine_info = engine::Info {
        window_info: window::Info {
            initial_dimensions: Dimensions {
                width: 1920,
                height: 1080,
            },
            title: "Vulkan Minimal Example",
        },
        app_name: "Vulkan Minimal Example",
    };

    // setup engine
    let engine_init = EngineInit::new(engine_info);

    // start engine
    match engine_init {
        Ok(mut engine_init) => {
            setup(&mut engine_init.engine);
            engine_init.start();
        }
        Err(err) => {
            error!("{}", err);
            exit(1);
        }
    }
}

fn setup(engine: &mut Engine) {
    let scene = &mut engine.scene;

    let lighting_pipeline = LightingPipeline::new(
        None,
        None,
        Some("deferred_unlit"),
        engine.vulkan_manager.pipeline_layout_resolve_pass,
        engine.vulkan_manager.renderpass,
        engine.vulkan_manager.device.clone(),
        1,
    )
    .unwrap();
    engine
        .vulkan_manager
        .register_lighting_pipeline(lighting_pipeline.clone());

    let pipeline = MaterialPipeline::<VertexMaterialData>::new(
        engine.vulkan_manager.device.clone(),
        (*engine.vulkan_manager.allocator).clone(),
        "vertex_unlit",
        engine.vulkan_manager.desc_layout_frame_data,
        engine.vulkan_manager.renderpass,
        lighting_pipeline.as_ref(),
    )
    .unwrap();
    let material0 = pipeline.create_material(VertexMaterialData {}).unwrap();

    // create triangle
    let mesh_data = MeshData {
        vertices: vec![
            Vertex {
                position: Vec3::new(-1.0, -1.0, 0.0),
                color: Vec3::new(1.0, 0.0, 0.0),
                normal: Vec3::new(0.0, 0.0, -1.0),
                uv: Vec2::new(0.0, 0.0),
            },
            Vertex {
                position: Vec3::new(1.0, -1.0, 0.0),
                color: Vec3::new(0.0, 1.0, 0.0),
                normal: Vec3::new(0.0, 0.0, -1.0),
                uv: Vec2::new(0.0, 0.0),
            },
            Vertex {
                position: Vec3::new(0.0, 1.0, 0.0),
                color: Vec3::new(0.0, 0.0, 1.0),
                normal: Vec3::new(0.0, 0.0, -1.0),
                uv: Vec2::new(0.0, 0.0),
            },
        ],
        submeshes: vec![Submesh {
            faces: vec![Face { indices: [0, 1, 2] }],
        }],
    };

<<<<<<< HEAD
    let transform = Mat4::translate(Vec3::new(0.0, 0.0, 5.0));
    let inv_transform = Mat4::translate(Vec3::new(0.0, 0.0, -5.0));
    let mesh = Mesh::bake(
        mesh_data,
        (*engine.vulkan_manager.allocator).clone(),
        transform,
        inv_transform,
    )
    .unwrap();
=======
    let mesh = Mesh::bake(mesh_data, (*engine.vulkan_manager.allocator).clone()).unwrap();
>>>>>>> 06d076a9

    scene.add(Model {
        material: material0,
        mesh,
        transform: Transform {
            position: Vec3::new(0.0, 0.0, 5.0),
            rotation: Quaternion::new(0.0, 0.0, 0.0, 1.0),
            scale: Vec3::new(1.0, 1.0, 1.0),
        },
    });

    // setup camera
    Camera::builder()
        //.fovy(30.0.deg())
        .position(Vec3::new(0.0, 0.0, -5.0))
        .aspect(
            engine.info.window_info.initial_dimensions.width as f32
                / engine.info.window_info.initial_dimensions.height as f32,
        )
        .build()
        .update_buffer(
            &engine.vulkan_manager.allocator,
            &mut engine.vulkan_manager.uniform_buffer,
            0,
        );
}<|MERGE_RESOLUTION|>--- conflicted
+++ resolved
@@ -9,12 +9,7 @@
     engine::{self, Engine, EngineInit},
     scene::{
         camera::Camera,
-<<<<<<< HEAD
         material::{MaterialData, MaterialPipeline},
-=======
-        light::DirectionalLight,
-        material::{MaterialBinding, MaterialBindingFragment, MaterialData, MaterialPipeline},
->>>>>>> 06d076a9
         model::{mesh::Mesh, Model},
         transform::Transform,
     },
@@ -111,19 +106,7 @@
         }],
     };
 
-<<<<<<< HEAD
-    let transform = Mat4::translate(Vec3::new(0.0, 0.0, 5.0));
-    let inv_transform = Mat4::translate(Vec3::new(0.0, 0.0, -5.0));
-    let mesh = Mesh::bake(
-        mesh_data,
-        (*engine.vulkan_manager.allocator).clone(),
-        transform,
-        inv_transform,
-    )
-    .unwrap();
-=======
     let mesh = Mesh::bake(mesh_data, (*engine.vulkan_manager.allocator).clone()).unwrap();
->>>>>>> 06d076a9
 
     scene.add(Model {
         material: material0,
