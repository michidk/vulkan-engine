use winit::event::{Event, WindowEvent};

use crate::engine::EngineInit;

#[derive(Debug, Copy, Clone, PartialEq)]
pub struct Dimensions {
    pub width: u32,
    pub height: u32,
}

#[derive(Debug, Copy, Clone, PartialEq)]
pub struct Info {
    pub initial_dimensions: Dimensions,
    pub title: &'static str,
}

impl Info {
    pub fn into_window<T: 'static>(
        self,
        window_target: &winit::event_loop::EventLoopWindowTarget<T>,
    ) -> Result<winit::window::Window, winit::error::OsError> {
        winit::window::WindowBuilder::new()
            .with_title(self.title)
            .with_inner_size(winit::dpi::LogicalSize::new(
                f64::from(self.initial_dimensions.width),
                f64::from(self.initial_dimensions.height),
            ))
            .build(window_target)
    }
}

pub fn start(engine_init: EngineInit) -> ! {
    let mut engine = engine_init.engine;
    engine_init.eventloop.run(move |event, _, controlflow| {
        *controlflow = winit::event_loop::ControlFlow::Poll;
        match event {
            Event::WindowEvent {
                event: WindowEvent::CloseRequested,
                ..
            } => *controlflow = winit::event_loop::ControlFlow::Exit,
            #[allow(unused_variables)]
            Event::WindowEvent {
                event: WindowEvent::CursorMoved { position, .. },
                ..
            } => {}
            #[allow(unused_variables)]
            Event::WindowEvent {
                event:
                    WindowEvent::KeyboardInput {
                        input:
                            winit::event::KeyboardInput {
                                state,
                                virtual_keycode: Some(keycode),
                                ..
                            },
                        ..
                    },
                ..
            } => match keycode {
                winit::event::VirtualKeyCode::Up | winit::event::VirtualKeyCode::W => {
                    // fwd = state == winit::event::ElementState::Pressed;
                }
                winit::event::VirtualKeyCode::Down | winit::event::VirtualKeyCode::S => {
                    // back = state == winit::event::ElementState::Pressed;
                }
                winit::event::VirtualKeyCode::A | winit::event::VirtualKeyCode::Left => {
                    // left = state == winit::event::ElementState::Pressed;
                }
                winit::event::VirtualKeyCode::D | winit::event::VirtualKeyCode::Right => {
                    // right = state == winit::event::ElementState::Pressed;
                }
                winit::event::VirtualKeyCode::R => {
                    // renderer.recreate_swapchain().expect("swapchain recreation");
                }
                winit::event::VirtualKeyCode::F12 => {
                    // renderer::screenshot(&renderer).expect("screenshot trouble");
                }
                winit::event::VirtualKeyCode::Q => {
                    *controlflow = winit::event_loop::ControlFlow::Exit;
                }
                _ => {}
            },
<<<<<<< HEAD
            Event::MainEventsCleared => {}
            Event::RedrawRequested(_) => {
                println!("test");
=======
            Event::MainEventsCleared => {
>>>>>>> 0ceb22b4
                engine
                    .gameloop
                    .update(&mut engine.vulkan_manager, &engine.scene);
            }
            _ => {}
        }
    });
}<|MERGE_RESOLUTION|>--- conflicted
+++ resolved
@@ -80,13 +80,7 @@
                 }
                 _ => {}
             },
-<<<<<<< HEAD
-            Event::MainEventsCleared => {}
-            Event::RedrawRequested(_) => {
-                println!("test");
-=======
             Event::MainEventsCleared => {
->>>>>>> 0ceb22b4
                 engine
                     .gameloop
                     .update(&mut engine.vulkan_manager, &engine.scene);
