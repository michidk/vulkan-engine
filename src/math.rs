use std::ops::{Add, AddAssign, Mul, MulAssign};

#[repr(C)]
#[derive(Default, Debug, Clone, Copy, PartialEq)]
pub struct Vec3 {
    pub x: f32,
    pub y: f32,
    pub z: f32,
}

impl Vec3 {
    pub const ZERO: Self = Self::new(0.0, 0.0, 0.0);

    pub const fn new(x: f32, y: f32, z: f32) -> Self {
        Self { x, y, z }
    }

    pub const fn fill(value: f32) -> Self {
        Self {
            x: value,
            y: value,
            z: value,
        }
    }

    pub const fn to_vec4(self, w: f32) -> Vec4 {
        Vec4::new(self.x, self.y, self.z, w)
    }
}

<<<<<<< HEAD
impl From<[f32; 3]> for Vec3 {
    fn from(value: [f32; 3]) -> Self {
        Vec3::new(value[0], value[1], value[2])
    }
}

impl From<[f32; 2]> for Vec3 {
    fn from(value: [f32; 2]) -> Self {
        Vec3::new(value[0], value[1], 0f32)
    }
}

#[derive(Debug, Clone, Copy, Default, PartialEq)]
=======
#[repr(C)]
#[derive(Default, Debug, Clone, Copy, PartialEq)]
>>>>>>> 0a610aed
pub struct Vec4 {
    pub x: f32,
    pub y: f32,
    pub z: f32,
    pub w: f32,
}

impl Vec4 {
    pub const ZERO: Self = Self::new(0.0, 0.0, 0.0, 0.0);

    pub const fn new(x: f32, y: f32, z: f32, w: f32) -> Self {
        Self { x, y, z, w }
    }

    pub const fn fill(value: f32) -> Self {
        Self {
            x: value,
            y: value,
            z: value,
            w: value,
        }
    }

    pub fn dot_product(self, other: Self) -> f32 {
        (self.x * other.x)
            + (self.y * other.y)
            + (self.z * other.z)
            + (self.w * other.w)
    }
}

impl From<Vec4> for [f32; 4] {
    fn from(value: Vec4) -> Self {
        [value.x, value.y, value.z, value.w]
    }
}

impl Add<Vec4> for Vec4 {
    type Output = Vec4;

    fn add(mut self, rhs: Vec4) -> Self::Output {
        self += rhs;
        self
    }
}

impl AddAssign<Vec4> for Vec4 {
    fn add_assign(&mut self, rhs: Vec4) {
        self.x += rhs.x;
        self.y += rhs.y;
        self.z += rhs.z;
        self.w += rhs.w;
    }
}

impl Mul<f32> for Vec4 {
    type Output = Self;

    fn mul(mut self, rhs: f32) -> Self::Output {
        self *= rhs;
        self
    }
}

impl MulAssign<f32> for Vec4 {
    fn mul_assign(&mut self, rhs: f32) {
        self.x *= rhs;
        self.y *= rhs;
        self.z *= rhs;
        self.w *= rhs;
    }
}

#[repr(C)]
#[derive(Default, Debug, Clone, Copy, PartialEq)]
pub struct Mat4 {
    pub x: Vec4,
    pub y: Vec4,
    pub z: Vec4,
    pub w: Vec4,
}

impl Mat4 {
    pub const ZERO: Mat4 = Self::new(
        Vec4::ZERO,
        Vec4::ZERO,
        Vec4::ZERO,
        Vec4::ZERO,
    );

    pub const IDENTITY: Mat4 = Self::new(
        Vec4::new(1.0, 0.0, 0.0, 0.0),
        Vec4::new(0.0, 1.0, 0.0, 0.0),
        Vec4::new(0.0, 0.0, 1.0, 0.0),
        Vec4::new(0.0, 0.0, 0.0, 1.0),
    );

    pub const fn new(x: Vec4, y: Vec4, z: Vec4, w: Vec4) -> Self {
        Self { x, y, z, w }
    }

    pub fn scaling(factor: f32) -> Self {
        let mut scaling = Self::IDENTITY * factor;
        // set [3, 3] to one
        scaling.w.w = 1.0;
        scaling
    }

    pub fn translation(direction: Vec3) -> Self {
        let mut translating = Self::IDENTITY;
        translating.w.x = direction.x;
        translating.w.y = direction.y;
        translating.w.z = direction.z;
        translating
    }

    fn col1(&self) -> Vec4 {
        Vec4::new(self.x.x, self.y.x, self.z.x, self.w.x)
    }

    fn col2(&self) -> Vec4 {
        Vec4::new(self.x.y, self.y.y, self.z.y, self.w.y)
    }

    fn col3(&self) -> Vec4 {
        Vec4::new(self.x.z, self.y.z, self.z.z, self.w.z)
    }

    fn col4(&self) -> Vec4 {
        Vec4::new(self.x.w, self.y.w, self.z.w, self.w.w)
    }
}

impl From<Mat4> for [[f32; 4]; 4] {
    fn from(value: Mat4) -> Self {
        [
            value.x.into(),
            value.y.into(),
            value.z.into(),
            value.w.into(),
        ]
    }
}

impl Add<Mat4> for Mat4 {
    type Output = Mat4;

    fn add(mut self, rhs: Mat4) -> Self::Output {
        self += rhs;
        self
    }
}

impl AddAssign<Mat4> for Mat4 {
    fn add_assign(&mut self, rhs: Mat4) {
        self.x += rhs.x;
        self.y += rhs.y;
        self.z += rhs.z;
        self.w += rhs.w;
    }
}

impl Mul<f32> for Mat4 {
    type Output = Self;

    fn mul(mut self, rhs: f32) -> Self::Output {
        self *= rhs;
        self
    }
}

impl MulAssign<f32> for Mat4 {
    fn mul_assign(&mut self, rhs: f32) {
        self.x *= rhs;
        self.y *= rhs;
        self.z *= rhs;
        self.w *= rhs;
    }
}

impl Mul<Mat4> for Mat4 {
    type Output = Self;

    fn mul(mut self, rhs: Mat4) -> Self::Output {
        self *= rhs;
        self
    }
}

impl MulAssign<Mat4> for Mat4 {
    fn mul_assign(&mut self, rhs: Mat4) {
        let mut tmp = Mat4::ZERO;

        tmp.x.x = self.x.dot_product(rhs.col1());
        tmp.x.y = self.x.dot_product(rhs.col2());
        tmp.x.z = self.x.dot_product(rhs.col3());
        tmp.x.w = self.x.dot_product(rhs.col4());

        tmp.y.x = self.y.dot_product(rhs.col1());
        tmp.y.y = self.y.dot_product(rhs.col2());
        tmp.y.z = self.y.dot_product(rhs.col3());
        tmp.y.w = self.y.dot_product(rhs.col4());

        tmp.z.x = self.z.dot_product(rhs.col1());
        tmp.z.y = self.z.dot_product(rhs.col2());
        tmp.z.z = self.z.dot_product(rhs.col3());
        tmp.z.w = self.z.dot_product(rhs.col4());

        tmp.w.x = self.w.dot_product(rhs.col1());
        tmp.w.y = self.w.dot_product(rhs.col2());
        tmp.w.z = self.w.dot_product(rhs.col3());
        tmp.w.w = self.w.dot_product(rhs.col4());

        *self = tmp;
    }
}

#[cfg(test)]
mod tests {
    use super::*;

    #[test]
    fn vec4_mul() {
        let v = Vec4::new(0.1, 0.2, 1.0, -0.5);

        assert_eq!(v * 2.1, Vec4::new(0.21, 0.42, 2.1, -1.05));
    }

    #[test]
    fn mat4_scaling() {
        let m = Mat4::scaling(2.1);

        assert_eq!(
            m,
            Mat4::new(
                Vec4::new(2.1, 0.0, 0.0, 0.0),
                Vec4::new(0.0, 2.1, 0.0, 0.0),
                Vec4::new(0.0, 0.0, 2.1, 0.0),
                Vec4::new(0.0, 0.0, 0.0, 2.1),
            )
        )
    }
}<|MERGE_RESOLUTION|>--- conflicted
+++ resolved
@@ -28,7 +28,6 @@
     }
 }
 
-<<<<<<< HEAD
 impl From<[f32; 3]> for Vec3 {
     fn from(value: [f32; 3]) -> Self {
         Vec3::new(value[0], value[1], value[2])
@@ -41,11 +40,8 @@
     }
 }
 
-#[derive(Debug, Clone, Copy, Default, PartialEq)]
-=======
 #[repr(C)]
 #[derive(Default, Debug, Clone, Copy, PartialEq)]
->>>>>>> 0a610aed
 pub struct Vec4 {
     pub x: f32,
     pub y: f32,
