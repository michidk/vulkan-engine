--- conflicted
+++ resolved
@@ -186,11 +186,7 @@
     let lines = read_lines(filepath)?;
     log::info!("Loading mesh: {}", filepath);
 
-<<<<<<< HEAD
-    for line in lines.into_iter().flatten() {
-=======
     for line in lines.flatten() {
->>>>>>> f2b52ef8
         println!("Parsing: {}", line);
 
         if let Some((token, value)) = line.split_once(' ') {
