--- conflicted
+++ resolved
@@ -25,15 +25,6 @@
     math::Vec3,
 };
 
-<<<<<<< HEAD
-#[derive(thiserror::Error, Debug)]
-pub enum RendererError {
-    #[error("Unkown rrror.")]
-    Unknown,
-    #[error("{0}")]
-    VkError(#[from] vk::Result),
-    #[error("No suitable GPU found.")]
-=======
 #[derive(thiserror::Error, Debug, Clone)]
 pub enum RendererError {
     #[error("Unknown error")]
@@ -41,7 +32,6 @@
     #[error("Vulkan error: {0}")]
     VkError(#[from] vk::Result),
     #[error("No suitable gpu found")]
->>>>>>> 625b8877
     NoSuitableGpu,
     #[error("Invalid handle")]
     InvalidHandle,
@@ -490,11 +480,7 @@
         }
     }
 
-<<<<<<< HEAD
-    if candidates.len() <= 0 {
-=======
     if candidates.is_empty() {
->>>>>>> 625b8877
         return Err(RendererError::NoSuitableGpu);
     }
 
