--- conflicted
+++ resolved
@@ -35,9 +35,6 @@
 }
 
 fn get_file_as_bytes(file: PathBuf, dst: &mut Vec<u32>) {
-<<<<<<< HEAD
-    let len = file.metadata().expect("Panic").len().try_into().unwrap();
-=======
     let len = file
         .metadata()
         .unwrap_or_else(|_| panic!("Couldn't read file metadata of shader {}", file.display()))
@@ -50,7 +47,6 @@
             )
         });
 
->>>>>>> a341a2b0
     let u32_len = std::mem::size_of::<u32>();
     assert!(len % u32_len == 0, "Parsed shader file wrong length.");
 
