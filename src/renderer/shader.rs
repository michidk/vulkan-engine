--- conflicted
+++ resolved
@@ -7,11 +7,7 @@
 
 use ash::vk;
 
-<<<<<<< HEAD
-const FOLDER: &str = r#"./assets/shaders"#;
-=======
 const FOLDER: &str = "./assets/shaders";
->>>>>>> a0da7f9e
 
 pub enum ShaderKind {
     Vertex,
