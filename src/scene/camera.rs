--- conflicted
+++ resolved
@@ -78,12 +78,8 @@
     fn update_view_matrix(&mut self) {
         let rotation = self.get_rotation().conjugated();
 
-<<<<<<< HEAD
-        let m = &Mat4::from(rotation.conjugated()) * &Mat4::translate(-self.position);
-        let im = &Mat4::translate(self.position) * &Mat4::from(rotation);
-=======
-        let m = &Mat4::from(rotation) * &Mat4::translate(&-self.position);
->>>>>>> 8ad99ca1
+        let m = &Mat4::from(rotation.conjugated()) * &Mat4::translate(&-self.position);
+        let im = &Mat4::translate(&self.position) * &Mat4::from(rotation);
 
         self.view_matrix = m;
         self.inv_view_matrix = im;
